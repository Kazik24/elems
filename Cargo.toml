--- conflicted
+++ resolved
@@ -1,27 +1,17 @@
 [package]
 
 name          = "bytes"
-<<<<<<< HEAD
-version       = "0.5.0" # don't forget to update html_root_url
+# When releasing to crates.io:
+# - Update html_root_url.
+# - Update CHANGELOG.md.
+# - Update doc URL.
+# - Create "v0.4.x" git tag.
+version       = "0.5.0"
 license       = "MIT"
 authors       = ["Carl Lerche <me@carllerche.com>"]
 description   = "Types and traits for working with bytes"
 documentation = "https://docs.rs/bytes"
 repository    = "https://github.com/tokio-rs/bytes"
-=======
-# When releasing to crates.io:
-# - Update html_root_url.
-# - Update CHANGELOG.md.
-# - Update doc URL.
-# - Create "v0.4.x" git tag.
-version       = "0.4.12"
-license       = "MIT"
-authors       = ["Carl Lerche <me@carllerche.com>"]
-description   = "Types and traits for working with bytes"
-documentation = "https://docs.rs/bytes/0.4.12/bytes"
-homepage      = "https://github.com/carllerche/bytes"
-repository    = "https://github.com/carllerche/bytes"
->>>>>>> d43e283e
 readme        = "README.md"
 keywords      = ["buffers", "zero-copy", "io"]
 exclude       = [
