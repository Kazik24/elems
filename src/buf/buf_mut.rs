use super::{IntoBuf, Writer};
use byteorder::{LittleEndian, ByteOrder, BigEndian};
use iovec::IoVecMut;

use std::{cmp, io, ptr, usize};

/// A trait for values that provide sequential write access to bytes.
///
/// Write bytes to a buffer
///
/// A buffer stores bytes in memory such that write operations are infallible.
/// The underlying storage may or may not be in contiguous memory. A `BufMut`
/// value is a cursor into the buffer. Writing to `BufMut` advances the cursor
/// position.
///
/// The simplest `BufMut` is a `Vec<u8>`.
///
/// ```
/// use bytes::BufMut;
///
/// let mut buf = vec![];
///
/// buf.put("hello world");
///
/// assert_eq!(buf, b"hello world");
/// ```
pub trait BufMut {
    /// Returns the number of bytes that can be written from the current
    /// position until the end of the buffer is reached.
    ///
    /// This value is greater than or equal to the length of the slice returned
    /// by `bytes_mut`.
    ///
    /// # Examples
    ///
    /// ```
    /// use bytes::BufMut;
    /// use std::io::Cursor;
    ///
    /// let mut dst = [0; 10];
    /// let mut buf = Cursor::new(&mut dst[..]);
    ///
    /// assert_eq!(10, buf.remaining_mut());
    /// buf.put("hello");
    ///
    /// assert_eq!(5, buf.remaining_mut());
    /// ```
    ///
    /// # Implementer notes
    ///
    /// Implementations of `remaining_mut` should ensure that the return value
    /// does not change unless a call is made to `advance_mut` or any other
    /// function that is documented to change the `BufMut`'s current position.
    fn remaining_mut(&self) -> usize;

    /// Advance the internal cursor of the BufMut
    ///
    /// The next call to `bytes_mut` will return a slice starting `cnt` bytes
    /// further into the underlying buffer.
    ///
    /// This function is unsafe because there is no guarantee that the bytes
    /// being advanced past have been initialized.
    ///
    /// # Examples
    ///
    /// ```
    /// use bytes::BufMut;
    ///
    /// let mut buf = Vec::with_capacity(16);
    ///
    /// unsafe {
    ///     buf.bytes_mut()[0] = b'h';
    ///     buf.bytes_mut()[1] = b'e';
    ///
    ///     buf.advance_mut(2);
    ///
    ///     buf.bytes_mut()[0] = b'l';
    ///     buf.bytes_mut()[1..3].copy_from_slice(b"lo");
    ///
    ///     buf.advance_mut(3);
    /// }
    ///
    /// assert_eq!(5, buf.len());
    /// assert_eq!(buf, b"hello");
    /// ```
    ///
    /// # Panics
    ///
    /// This function **may** panic if `cnt > self.remaining_mut()`.
    ///
    /// # Implementer notes
    ///
    /// It is recommended for implementations of `advance_mut` to panic if
    /// `cnt > self.remaining_mut()`. If the implementation does not panic,
    /// the call must behave as if `cnt == self.remaining_mut()`.
    ///
    /// A call with `cnt == 0` should never panic and be a no-op.
    unsafe fn advance_mut(&mut self, cnt: usize);

    /// Returns true if there is space in `self` for more bytes.
    ///
    /// This is equivalent to `self.remaining_mut() != 0`.
    ///
    /// # Examples
    ///
    /// ```
    /// use bytes::BufMut;
    /// use std::io::Cursor;
    ///
    /// let mut dst = [0; 5];
    /// let mut buf = Cursor::new(&mut dst);
    ///
    /// assert!(buf.has_remaining_mut());
    ///
    /// buf.put("hello");
    ///
    /// assert!(!buf.has_remaining_mut());
    /// ```
    fn has_remaining_mut(&self) -> bool {
        self.remaining_mut() > 0
    }

    /// Returns a mutable slice starting at the current BufMut position and of
    /// length between 0 and `BufMut::remaining_mut()`.
    ///
    /// This is a lower level function. Most operations are done with other
    /// functions.
    ///
    /// The returned byte slice may represent uninitialized memory.
    ///
    /// # Examples
    ///
    /// ```
    /// use bytes::BufMut;
    ///
    /// let mut buf = Vec::with_capacity(16);
    ///
    /// unsafe {
    ///     buf.bytes_mut()[0] = b'h';
    ///     buf.bytes_mut()[1] = b'e';
    ///
    ///     buf.advance_mut(2);
    ///
    ///     buf.bytes_mut()[0] = b'l';
    ///     buf.bytes_mut()[1..3].copy_from_slice(b"lo");
    ///
    ///     buf.advance_mut(3);
    /// }
    ///
    /// assert_eq!(5, buf.len());
    /// assert_eq!(buf, b"hello");
    /// ```
    ///
    /// # Implementer notes
    ///
    /// This function should never panic. `bytes_mut` should return an empty
    /// slice **if and only if** `remaining_mut` returns 0. In other words,
    /// `bytes_mut` returning an empty slice implies that `remaining_mut` will
    /// return 0 and `remaining_mut` returning 0 implies that `bytes_mut` will
    /// return an empty slice.
    unsafe fn bytes_mut(&mut self) -> &mut [u8];

    /// Fills `dst` with potentially multiple mutable slices starting at `self`'s
    /// current position.
    ///
    /// If the `BufMut` is backed by disjoint slices of bytes, `bytes_vec_mut`
    /// enables fetching more than one slice at once. `dst` is a slice of
    /// mutable `IoVec` references, enabling the slice to be directly used with
    /// [`readv`] without any further conversion. The sum of the lengths of all
    /// the buffers in `dst` will be less than or equal to
    /// `Buf::remaining_mut()`.
    ///
    /// The entries in `dst` will be overwritten, but the data **contained** by
    /// the slices **will not** be modified. If `bytes_vec_mut` does not fill every
    /// entry in `dst`, then `dst` is guaranteed to contain all remaining slices
    /// in `self.
    ///
    /// This is a lower level function. Most operations are done with other
    /// functions.
    ///
    /// # Implementer notes
    ///
    /// This function should never panic. Once the end of the buffer is reached,
    /// i.e., `BufMut::remaining_mut` returns 0, calls to `bytes_vec_mut` must
    /// return 0 without mutating `dst`.
    ///
    /// Implementations should also take care to properly handle being called
    /// with `dst` being a zero length slice.
    ///
    /// [`readv`]: http://man7.org/linux/man-pages/man2/readv.2.html
    unsafe fn bytes_vec_mut<'a>(&'a mut self, dst: &mut [IoVecMut<'a>]) -> usize {
        if dst.is_empty() {
            return 0;
        }

        if self.has_remaining_mut() {
            dst[0] = self.bytes_mut().into();
            1
        } else {
            0
        }
    }

    /// Transfer bytes into `self` from `src` and advance the cursor by the
    /// number of bytes written.
    ///
    /// # Examples
    ///
    /// ```
    /// use bytes::BufMut;
    ///
    /// let mut buf = vec![];
    ///
    /// buf.put(b'h');
    /// buf.put(&b"ello"[..]);
    /// buf.put(" world");
    ///
    /// assert_eq!(buf, b"hello world");
    /// ```
    ///
    /// # Panics
    ///
    /// Panics if `self` does not have enough capacity to contain `src`.
    fn put<T: IntoBuf>(&mut self, src: T) where Self: Sized {
        use super::Buf;

        let mut src = src.into_buf();

        assert!(self.remaining_mut() >= src.remaining());

        while src.has_remaining() {
            let l;

            unsafe {
                let s = src.bytes();
                let d = self.bytes_mut();
                l = cmp::min(s.len(), d.len());

                ptr::copy_nonoverlapping(
                    s.as_ptr(),
                    d.as_mut_ptr(),
                    l);
            }

            src.advance(l);
            unsafe { self.advance_mut(l); }
        }
    }

    /// Transfer bytes into `self` from `src` and advance the cursor by the
    /// number of bytes written.
    ///
    /// `self` must have enough remaining capacity to contain all of `src`.
    ///
    /// ```
    /// use bytes::BufMut;
    /// use std::io::Cursor;
    ///
    /// let mut dst = [0; 6];
    ///
    /// {
    ///     let mut buf = Cursor::new(&mut dst);
    ///     buf.put_slice(b"hello");
    ///
    ///     assert_eq!(1, buf.remaining_mut());
    /// }
    ///
    /// assert_eq!(b"hello\0", &dst);
    /// ```
    fn put_slice(&mut self, src: &[u8]) {
        let mut off = 0;

        assert!(self.remaining_mut() >= src.len(), "buffer overflow");

        while off < src.len() {
            let cnt;

            unsafe {
                let dst = self.bytes_mut();
                cnt = cmp::min(dst.len(), src.len() - off);

                ptr::copy_nonoverlapping(
                    src[off..].as_ptr(),
                    dst.as_mut_ptr(),
                    cnt);

                off += cnt;

            }

            unsafe { self.advance_mut(cnt); }
        }
    }

    /// Writes an unsigned 8 bit integer to `self`.
    ///
    /// The current position is advanced by 1.
    ///
    /// # Examples
    ///
    /// ```
    /// use bytes::BufMut;
    ///
    /// let mut buf = vec![];
    /// buf.put_u8(0x01);
    /// assert_eq!(buf, b"\x01");
    /// ```
    ///
    /// # Panics
    ///
    /// This function panics if there is not enough remaining capacity in
    /// `self`.
    fn put_u8(&mut self, n: u8) {
        let src = [n];
        self.put_slice(&src);
    }

    /// Writes a signed 8 bit integer to `self`.
    ///
    /// The current position is advanced by 1.
    ///
    /// # Examples
    ///
    /// ```
    /// use bytes::BufMut;
    ///
    /// let mut buf = vec![];
    /// buf.put_i8(0x01);
    /// assert_eq!(buf, b"\x01");
    /// ```
    ///
    /// # Panics
    ///
    /// This function panics if there is not enough remaining capacity in
    /// `self`.
    fn put_i8(&mut self, n: i8) {
        let src = [n as u8];
        self.put_slice(&src)
    }

    /// Writes an unsigned 16 bit integer to `self` in big-endian byte order.
    ///
    /// The current position is advanced by 2.
    ///
    /// # Examples
    ///
    /// ```
    /// use bytes::BufMut;
    ///
    /// let mut buf = vec![];
    /// buf.put_u16(0x0809);
    /// assert_eq!(buf, b"\x08\x09");
    /// ```
    ///
    /// # Panics
    ///
    /// This function panics if there is not enough remaining capacity in
    /// `self`.
    fn put_u16(&mut self, n: u16) {
        let mut buf = [0; 2];
        BigEndian::write_u16(&mut buf, n);
        self.put_slice(&buf)
    }

    /// Writes an unsigned 16 bit integer to `self` in little-endian byte order.
    ///
    /// The current position is advanced by 2.
    ///
    /// # Examples
    ///
    /// ```
    /// use bytes::BufMut;
    ///
    /// let mut buf = vec![];
    /// buf.put_u16_le(0x0809);
    /// assert_eq!(buf, b"\x09\x08");
    /// ```
    ///
    /// # Panics
    ///
    /// This function panics if there is not enough remaining capacity in
    /// `self`.
    fn put_u16_le(&mut self, n: u16) {
        let mut buf = [0; 2];
        LittleEndian::write_u16(&mut buf, n);
        self.put_slice(&buf)
    }

    /// Writes a signed 16 bit integer to `self` in big-endian byte order.
    ///
    /// The current position is advanced by 2.
    ///
    /// # Examples
    ///
    /// ```
    /// use bytes::BufMut;
    ///
    /// let mut buf = vec![];
    /// buf.put_i16(0x0809);
    /// assert_eq!(buf, b"\x08\x09");
    /// ```
    ///
    /// # Panics
    ///
    /// This function panics if there is not enough remaining capacity in
    /// `self`.
    fn put_i16(&mut self, n: i16) {
        let mut buf = [0; 2];
        BigEndian::write_i16(&mut buf, n);
        self.put_slice(&buf)
    }

    /// Writes a signed 16 bit integer to `self` in little-endian byte order.
    ///
    /// The current position is advanced by 2.
    ///
    /// # Examples
    ///
    /// ```
    /// use bytes::BufMut;
    ///
    /// let mut buf = vec![];
    /// buf.put_i16_le(0x0809);
    /// assert_eq!(buf, b"\x09\x08");
    /// ```
    ///
    /// # Panics
    ///
    /// This function panics if there is not enough remaining capacity in
    /// `self`.
    fn put_i16_le(&mut self, n: i16) {
        let mut buf = [0; 2];
        LittleEndian::write_i16(&mut buf, n);
        self.put_slice(&buf)
    }

    /// Writes an unsigned 32 bit integer to `self` in big-endian byte order.
    ///
    /// The current position is advanced by 4.
    ///
    /// # Examples
    ///
    /// ```
    /// use bytes::BufMut;
    ///
    /// let mut buf = vec![];
    /// buf.put_u32(0x0809A0A1);
    /// assert_eq!(buf, b"\x08\x09\xA0\xA1");
    /// ```
    ///
    /// # Panics
    ///
    /// This function panics if there is not enough remaining capacity in
    /// `self`.
    fn put_u32(&mut self, n: u32) {
        let mut buf = [0; 4];
        BigEndian::write_u32(&mut buf, n);
        self.put_slice(&buf)
    }

    /// Writes an unsigned 32 bit integer to `self` in little-endian byte order.
    ///
    /// The current position is advanced by 4.
    ///
    /// # Examples
    ///
    /// ```
    /// use bytes::BufMut;
    ///
    /// let mut buf = vec![];
    /// buf.put_u32_le(0x0809A0A1);
    /// assert_eq!(buf, b"\xA1\xA0\x09\x08");
    /// ```
    ///
    /// # Panics
    ///
    /// This function panics if there is not enough remaining capacity in
    /// `self`.
    fn put_u32_le(&mut self, n: u32) {
        let mut buf = [0; 4];
        LittleEndian::write_u32(&mut buf, n);
        self.put_slice(&buf)
    }

    /// Writes a signed 32 bit integer to `self` in big-endian byte order.
    ///
    /// The current position is advanced by 4.
    ///
    /// # Examples
    ///
    /// ```
    /// use bytes::BufMut;
    ///
    /// let mut buf = vec![];
    /// buf.put_i32(0x0809A0A1);
    /// assert_eq!(buf, b"\x08\x09\xA0\xA1");
    /// ```
    ///
    /// # Panics
    ///
    /// This function panics if there is not enough remaining capacity in
    /// `self`.
    fn put_i32(&mut self, n: i32) {
        let mut buf = [0; 4];
        BigEndian::write_i32(&mut buf, n);
        self.put_slice(&buf)
    }

    /// Writes a signed 32 bit integer to `self` in little-endian byte order.
    ///
    /// The current position is advanced by 4.
    ///
    /// # Examples
    ///
    /// ```
    /// use bytes::BufMut;
    ///
    /// let mut buf = vec![];
    /// buf.put_i32_le(0x0809A0A1);
    /// assert_eq!(buf, b"\xA1\xA0\x09\x08");
    /// ```
    ///
    /// # Panics
    ///
    /// This function panics if there is not enough remaining capacity in
    /// `self`.
    fn put_i32_le(&mut self, n: i32) {
        let mut buf = [0; 4];
        LittleEndian::write_i32(&mut buf, n);
        self.put_slice(&buf)
    }

    /// Writes an unsigned 64 bit integer to `self` in the big-endian byte order.
    ///
    /// The current position is advanced by 8.
    ///
    /// # Examples
    ///
    /// ```
    /// use bytes::BufMut;
    ///
    /// let mut buf = vec![];
    /// buf.put_u64(0x0102030405060708);
    /// assert_eq!(buf, b"\x01\x02\x03\x04\x05\x06\x07\x08");
    /// ```
    ///
    /// # Panics
    ///
    /// This function panics if there is not enough remaining capacity in
    /// `self`.
    fn put_u64(&mut self, n: u64) {
        let mut buf = [0; 8];
        BigEndian::write_u64(&mut buf, n);
        self.put_slice(&buf)
    }

    /// Writes an unsigned 64 bit integer to `self` in little-endian byte order.
    ///
    /// The current position is advanced by 8.
    ///
    /// # Examples
    ///
    /// ```
    /// use bytes::BufMut;
    ///
    /// let mut buf = vec![];
    /// buf.put_u64_le(0x0102030405060708);
    /// assert_eq!(buf, b"\x08\x07\x06\x05\x04\x03\x02\x01");
    /// ```
    ///
    /// # Panics
    ///
    /// This function panics if there is not enough remaining capacity in
    /// `self`.
    fn put_u64_le(&mut self, n: u64) {
        let mut buf = [0; 8];
        LittleEndian::write_u64(&mut buf, n);
        self.put_slice(&buf)
    }

    /// Writes a signed 64 bit integer to `self` in the big-endian byte order.
    ///
    /// The current position is advanced by 8.
    ///
    /// # Examples
    ///
    /// ```
    /// use bytes::BufMut;
    ///
    /// let mut buf = vec![];
    /// buf.put_i64(0x0102030405060708);
    /// assert_eq!(buf, b"\x01\x02\x03\x04\x05\x06\x07\x08");
    /// ```
    ///
    /// # Panics
    ///
    /// This function panics if there is not enough remaining capacity in
    /// `self`.
    fn put_i64(&mut self, n: i64) {
        let mut buf = [0; 8];
        BigEndian::write_i64(&mut buf, n);
        self.put_slice(&buf)
    }

    /// Writes a signed 64 bit integer to `self` in little-endian byte order.
    ///
    /// The current position is advanced by 8.
    ///
    /// # Examples
    ///
    /// ```
    /// use bytes::BufMut;
    ///
    /// let mut buf = vec![];
    /// buf.put_i64_le(0x0102030405060708);
    /// assert_eq!(buf, b"\x08\x07\x06\x05\x04\x03\x02\x01");
    /// ```
    ///
    /// # Panics
    ///
    /// This function panics if there is not enough remaining capacity in
    /// `self`.
    fn put_i64_le(&mut self, n: i64) {
        let mut buf = [0; 8];
        LittleEndian::write_i64(&mut buf, n);
        self.put_slice(&buf)
    }

<<<<<<< HEAD
=======
    /// Writes an unsigned 128 bit integer to `self` in the big-endian byte order.
    ///
    /// **NOTE:** This method requires the `i128` feature.
    /// The current position is advanced by 16.
    ///
    /// # Examples
    ///
    /// ```
    /// use bytes::BufMut;
    ///
    /// let mut buf = vec![];
    /// buf.put_u128_be(0x01020304050607080910111213141516);
    /// assert_eq!(buf, b"\x01\x02\x03\x04\x05\x06\x07\x08\x09\x10\x11\x12\x13\x14\x15\x16");
    /// ```
    ///
    /// # Panics
    ///
    /// This function panics if there is not enough remaining capacity in
    /// `self`.
    #[cfg(feature = "i128")]
    fn put_u128_be(&mut self, n: u128) {
        let mut buf = [0; 16];
        BigEndian::write_u128(&mut buf, n);
        self.put_slice(&buf)
    }

    /// Writes an unsigned 128 bit integer to `self` in little-endian byte order.
    ///
    /// **NOTE:** This method requires the `i128` feature.
    /// The current position is advanced by 16.
    ///
    /// # Examples
    ///
    /// ```
    /// use bytes::BufMut;
    ///
    /// let mut buf = vec![];
    /// buf.put_u128_le(0x01020304050607080910111213141516);
    /// assert_eq!(buf, b"\x16\x15\x14\x13\x12\x11\x10\x09\x08\x07\x06\x05\x04\x03\x02\x01");
    /// ```
    ///
    /// # Panics
    ///
    /// This function panics if there is not enough remaining capacity in
    /// `self`.
    #[cfg(feature = "i128")]
    fn put_u128_le(&mut self, n: u128) {
        let mut buf = [0; 16];
        LittleEndian::write_u128(&mut buf, n);
        self.put_slice(&buf)
    }

    /// Writes a signed 128 bit integer to `self` in the big-endian byte order.
    ///
    /// **NOTE:** This method requires the `i128` feature.
    /// The current position is advanced by 16.
    ///
    /// # Examples
    ///
    /// ```
    /// use bytes::BufMut;
    ///
    /// let mut buf = vec![];
    /// buf.put_i128_be(0x01020304050607080910111213141516);
    /// assert_eq!(buf, b"\x01\x02\x03\x04\x05\x06\x07\x08\x09\x10\x11\x12\x13\x14\x15\x16");
    /// ```
    ///
    /// # Panics
    ///
    /// This function panics if there is not enough remaining capacity in
    /// `self`.
    #[cfg(feature = "i128")]
    fn put_i128_be(&mut self, n: i128) {
        let mut buf = [0; 16];
        BigEndian::write_i128(&mut buf, n);
        self.put_slice(&buf)
    }

    /// Writes a signed 128 bit integer to `self` in little-endian byte order.
    ///
    /// **NOTE:** This method requires the `i128` feature.
    /// The current position is advanced by 16.
    ///
    /// # Examples
    ///
    /// ```
    /// use bytes::BufMut;
    ///
    /// let mut buf = vec![];
    /// buf.put_i128_le(0x01020304050607080910111213141516);
    /// assert_eq!(buf, b"\x16\x15\x14\x13\x12\x11\x10\x09\x08\x07\x06\x05\x04\x03\x02\x01");
    /// ```
    ///
    /// # Panics
    ///
    /// This function panics if there is not enough remaining capacity in
    /// `self`.
    #[cfg(feature = "i128")]
    fn put_i128_le(&mut self, n: i128) {
        let mut buf = [0; 16];
        LittleEndian::write_i128(&mut buf, n);
        self.put_slice(&buf)
    }

    #[doc(hidden)]
    #[deprecated(note="use put_uint_be or put_uint_le")]
    fn put_uint<T: ByteOrder>(&mut self, n: u64, nbytes: usize) where Self: Sized {
        let mut buf = [0; 8];
        T::write_uint(&mut buf, n, nbytes);
        self.put_slice(&buf[0..nbytes])
    }

>>>>>>> 886dda09
    /// Writes an unsigned n-byte integer to `self` in big-endian byte order.
    ///
    /// The current position is advanced by `nbytes`.
    ///
    /// # Examples
    ///
    /// ```
    /// use bytes::BufMut;
    ///
    /// let mut buf = vec![];
    /// buf.put_uint(0x010203, 3);
    /// assert_eq!(buf, b"\x01\x02\x03");
    /// ```
    ///
    /// # Panics
    ///
    /// This function panics if there is not enough remaining capacity in
    /// `self`.
    fn put_uint(&mut self, n: u64, nbytes: usize) {
        let mut buf = [0; 8];
        BigEndian::write_uint(&mut buf, n, nbytes);
        self.put_slice(&buf[0..nbytes])
    }

    /// Writes an unsigned n-byte integer to `self` in the little-endian byte order.
    ///
    /// The current position is advanced by `nbytes`.
    ///
    /// # Examples
    ///
    /// ```
    /// use bytes::BufMut;
    ///
    /// let mut buf = vec![];
    /// buf.put_uint_le(0x010203, 3);
    /// assert_eq!(buf, b"\x03\x02\x01");
    /// ```
    ///
    /// # Panics
    ///
    /// This function panics if there is not enough remaining capacity in
    /// `self`.
    fn put_uint_le(&mut self, n: u64, nbytes: usize) {
        let mut buf = [0; 8];
        LittleEndian::write_uint(&mut buf, n, nbytes);
        self.put_slice(&buf[0..nbytes])
    }

    /// Writes a signed n-byte integer to `self` in big-endian byte order.
    ///
    /// The current position is advanced by `nbytes`.
    ///
    /// # Examples
    ///
    /// ```
    /// use bytes::BufMut;
    ///
    /// let mut buf = vec![];
    /// buf.put_int(0x010203, 3);
    /// assert_eq!(buf, b"\x01\x02\x03");
    /// ```
    ///
    /// # Panics
    ///
    /// This function panics if there is not enough remaining capacity in
    /// `self`.
    fn put_int(&mut self, n: i64, nbytes: usize) {
        let mut buf = [0; 8];
        BigEndian::write_int(&mut buf, n, nbytes);
        self.put_slice(&buf[0..nbytes])
    }

    /// Writes a signed n-byte integer to `self` in little-endian byte order.
    ///
    /// The current position is advanced by `nbytes`.
    ///
    /// # Examples
    ///
    /// ```
    /// use bytes::BufMut;
    ///
    /// let mut buf = vec![];
    /// buf.put_int_le(0x010203, 3);
    /// assert_eq!(buf, b"\x03\x02\x01");
    /// ```
    ///
    /// # Panics
    ///
    /// This function panics if there is not enough remaining capacity in
    /// `self`.
    fn put_int_le(&mut self, n: i64, nbytes: usize) {
        let mut buf = [0; 8];
        LittleEndian::write_int(&mut buf, n, nbytes);
        self.put_slice(&buf[0..nbytes])
    }

    /// Writes  an IEEE754 single-precision (4 bytes) floating point number to
    /// `self` in big-endian byte order.
    ///
    /// The current position is advanced by 4.
    ///
    /// # Examples
    ///
    /// ```
    /// use bytes::BufMut;
    ///
    /// let mut buf = vec![];
    /// buf.put_f32(1.2f32);
    /// assert_eq!(buf, b"\x3F\x99\x99\x9A");
    /// ```
    ///
    /// # Panics
    ///
    /// This function panics if there is not enough remaining capacity in
    /// `self`.
    fn put_f32(&mut self, n: f32) {
        let mut buf = [0; 4];
        BigEndian::write_f32(&mut buf, n);
        self.put_slice(&buf)
    }

    /// Writes  an IEEE754 single-precision (4 bytes) floating point number to
    /// `self` in little-endian byte order.
    ///
    /// The current position is advanced by 4.
    ///
    /// # Examples
    ///
    /// ```
    /// use bytes::BufMut;
    ///
    /// let mut buf = vec![];
    /// buf.put_f32_le(1.2f32);
    /// assert_eq!(buf, b"\x9A\x99\x99\x3F");
    /// ```
    ///
    /// # Panics
    ///
    /// This function panics if there is not enough remaining capacity in
    /// `self`.
    fn put_f32_le(&mut self, n: f32) {
        let mut buf = [0; 4];
        LittleEndian::write_f32(&mut buf, n);
        self.put_slice(&buf)
    }

    /// Writes  an IEEE754 double-precision (8 bytes) floating point number to
    /// `self` in big-endian byte order.
    ///
    /// The current position is advanced by 8.
    ///
    /// # Examples
    ///
    /// ```
    /// use bytes::BufMut;
    ///
    /// let mut buf = vec![];
    /// buf.put_f64(1.2f64);
    /// assert_eq!(buf, b"\x3F\xF3\x33\x33\x33\x33\x33\x33");
    /// ```
    ///
    /// # Panics
    ///
    /// This function panics if there is not enough remaining capacity in
    /// `self`.
    fn put_f64(&mut self, n: f64) {
        let mut buf = [0; 8];
        BigEndian::write_f64(&mut buf, n);
        self.put_slice(&buf)
    }

    /// Writes  an IEEE754 double-precision (8 bytes) floating point number to
    /// `self` in little-endian byte order.
    ///
    /// The current position is advanced by 8.
    ///
    /// # Examples
    ///
    /// ```
    /// use bytes::BufMut;
    ///
    /// let mut buf = vec![];
    /// buf.put_f64_le(1.2f64);
    /// assert_eq!(buf, b"\x33\x33\x33\x33\x33\x33\xF3\x3F");
    /// ```
    ///
    /// # Panics
    ///
    /// This function panics if there is not enough remaining capacity in
    /// `self`.
    fn put_f64_le(&mut self, n: f64) {
        let mut buf = [0; 8];
        LittleEndian::write_f64(&mut buf, n);
        self.put_slice(&buf)
    }

    /// Creates a "by reference" adaptor for this instance of `BufMut`.
    ///
    /// The returned adapter also implements `BufMut` and will simply borrow
    /// `self`.
    ///
    /// # Examples
    ///
    /// ```
    /// use bytes::BufMut;
    /// use std::io;
    ///
    /// let mut buf = vec![];
    ///
    /// {
    ///     let mut reference = buf.by_ref();
    ///
    ///     // Adapt reference to `std::io::Write`.
    ///     let mut writer = reference.writer();
    ///
    ///     // Use the buffer as a writter
    ///     io::Write::write(&mut writer, &b"hello world"[..]).unwrap();
    /// } // drop our &mut reference so that we can use `buf` again
    ///
    /// assert_eq!(buf, &b"hello world"[..]);
    /// ```
    fn by_ref(&mut self) -> &mut Self where Self: Sized {
        self
    }

    /// Creates an adaptor which implements the `Write` trait for `self`.
    ///
    /// This function returns a new value which implements `Write` by adapting
    /// the `Write` trait functions to the `BufMut` trait functions. Given that
    /// `BufMut` operations are infallible, none of the `Write` functions will
    /// return with `Err`.
    ///
    /// # Examples
    ///
    /// ```
    /// use bytes::BufMut;
    /// use std::io::Write;
    ///
    /// let mut buf = vec![].writer();
    ///
    /// let num = buf.write(&b"hello world"[..]).unwrap();
    /// assert_eq!(11, num);
    ///
    /// let buf = buf.into_inner();
    ///
    /// assert_eq!(*buf, b"hello world"[..]);
    /// ```
    fn writer(self) -> Writer<Self> where Self: Sized {
        super::writer::new(self)
    }
}

impl<'a, T: BufMut + ?Sized> BufMut for &'a mut T {
    fn remaining_mut(&self) -> usize {
        (**self).remaining_mut()
    }

    unsafe fn bytes_mut(&mut self) -> &mut [u8] {
        (**self).bytes_mut()
    }

    unsafe fn bytes_vec_mut<'b>(&'b mut self, dst: &mut [IoVecMut<'b>]) -> usize {
        (**self).bytes_vec_mut(dst)
    }

    unsafe fn advance_mut(&mut self, cnt: usize) {
        (**self).advance_mut(cnt)
    }
}

impl<T: BufMut + ?Sized> BufMut for Box<T> {
    fn remaining_mut(&self) -> usize {
        (**self).remaining_mut()
    }

    unsafe fn bytes_mut(&mut self) -> &mut [u8] {
        (**self).bytes_mut()
    }

    unsafe fn bytes_vec_mut<'b>(&'b mut self, dst: &mut [IoVecMut<'b>]) -> usize {
        (**self).bytes_vec_mut(dst)
    }

    unsafe fn advance_mut(&mut self, cnt: usize) {
        (**self).advance_mut(cnt)
    }
}

impl<T: AsMut<[u8]> + AsRef<[u8]>> BufMut for io::Cursor<T> {
    fn remaining_mut(&self) -> usize {
        use Buf;
        self.remaining()
    }

    /// Advance the internal cursor of the BufMut
    unsafe fn advance_mut(&mut self, cnt: usize) {
        use Buf;
        self.advance(cnt);
    }

    /// Returns a mutable slice starting at the current BufMut position and of
    /// length between 0 and `BufMut::remaining()`.
    ///
    /// The returned byte slice may represent uninitialized memory.
    unsafe fn bytes_mut(&mut self) -> &mut [u8] {
        let len = self.get_ref().as_ref().len();
        let pos = self.position() as usize;

        if pos >= len {
            return Default::default();
        }

        &mut (self.get_mut().as_mut())[pos..]
    }
}

impl BufMut for Vec<u8> {
    #[inline]
    fn remaining_mut(&self) -> usize {
        usize::MAX - self.len()
    }

    #[inline]
    unsafe fn advance_mut(&mut self, cnt: usize) {
        let len = self.len();
        let remaining = self.capacity() - len;
        if cnt > remaining {
            // Reserve additional capacity, and ensure that the total length
            // will not overflow usize.
            self.reserve(cnt);
        }

        self.set_len(len + cnt);
    }

    #[inline]
    unsafe fn bytes_mut(&mut self) -> &mut [u8] {
        use std::slice;

        if self.capacity() == self.len() {
            self.reserve(64); // Grow the vec
        }

        let cap = self.capacity();
        let len = self.len();

        let ptr = self.as_mut_ptr();
        &mut slice::from_raw_parts_mut(ptr, cap)[len..]
    }
}

// The existance of this function makes the compiler catch if the BufMut
// trait is "object-safe" or not.
fn _assert_trait_object(_b: &BufMut) {}<|MERGE_RESOLUTION|>--- conflicted
+++ resolved
@@ -626,8 +626,6 @@
         self.put_slice(&buf)
     }
 
-<<<<<<< HEAD
-=======
     /// Writes an unsigned 128 bit integer to `self` in the big-endian byte order.
     ///
     /// **NOTE:** This method requires the `i128` feature.
@@ -639,7 +637,7 @@
     /// use bytes::BufMut;
     ///
     /// let mut buf = vec![];
-    /// buf.put_u128_be(0x01020304050607080910111213141516);
+    /// buf.put_u128(0x01020304050607080910111213141516);
     /// assert_eq!(buf, b"\x01\x02\x03\x04\x05\x06\x07\x08\x09\x10\x11\x12\x13\x14\x15\x16");
     /// ```
     ///
@@ -648,7 +646,7 @@
     /// This function panics if there is not enough remaining capacity in
     /// `self`.
     #[cfg(feature = "i128")]
-    fn put_u128_be(&mut self, n: u128) {
+    fn put_u128(&mut self, n: u128) {
         let mut buf = [0; 16];
         BigEndian::write_u128(&mut buf, n);
         self.put_slice(&buf)
@@ -691,7 +689,7 @@
     /// use bytes::BufMut;
     ///
     /// let mut buf = vec![];
-    /// buf.put_i128_be(0x01020304050607080910111213141516);
+    /// buf.put_i128(0x01020304050607080910111213141516);
     /// assert_eq!(buf, b"\x01\x02\x03\x04\x05\x06\x07\x08\x09\x10\x11\x12\x13\x14\x15\x16");
     /// ```
     ///
@@ -700,7 +698,7 @@
     /// This function panics if there is not enough remaining capacity in
     /// `self`.
     #[cfg(feature = "i128")]
-    fn put_i128_be(&mut self, n: i128) {
+    fn put_i128(&mut self, n: i128) {
         let mut buf = [0; 16];
         BigEndian::write_i128(&mut buf, n);
         self.put_slice(&buf)
@@ -732,15 +730,6 @@
         self.put_slice(&buf)
     }
 
-    #[doc(hidden)]
-    #[deprecated(note="use put_uint_be or put_uint_le")]
-    fn put_uint<T: ByteOrder>(&mut self, n: u64, nbytes: usize) where Self: Sized {
-        let mut buf = [0; 8];
-        T::write_uint(&mut buf, n, nbytes);
-        self.put_slice(&buf[0..nbytes])
-    }
-
->>>>>>> 886dda09
     /// Writes an unsigned n-byte integer to `self` in big-endian byte order.
     ///
     /// The current position is advanced by `nbytes`.
